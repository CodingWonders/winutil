### VSCode ###

# Configuration folder
.vscode/
.idea/

### Visual Studio ###

# Visual Studio user-specific files
.vs/

winutil.pdb

### Preprocessor Hashes ###
.preprocessor_hashes.json

### Windows ###

# Folder config file
[Dd]esktop.ini

# Ignore Generated XAML Files
xaml/inputApp.xaml
xaml/inputFeatures.xaml
xaml/inputTweaks.xaml

# Executables and Configs
winget.msixbundle
pester.ps1
*.psd*
ooshutup10.cfg
winutil.exe.config
Microsoft.UI.Xaml*
license1.xml
winutil.ps1

# Libraries
System.Management.Automation.dll
Microsoft.PowerShell.ConsoleHost.dll

# Compressed files
*.zip

### MacOS ###

# General
.DS_Store
microwin.log
True
test.ps1
winutil.ps1

<<<<<<< HEAD
binary/

.preprocessor_hashes.json
=======
# temporary excludes for docs
.github/site/

binary/
>>>>>>> e8b74f7f
<|MERGE_RESOLUTION|>--- conflicted
+++ resolved
@@ -50,13 +50,9 @@
 test.ps1
 winutil.ps1
 
-<<<<<<< HEAD
+
 binary/
 
 .preprocessor_hashes.json
-=======
 # temporary excludes for docs
-.github/site/
-
-binary/
->>>>>>> e8b74f7f
+.github/site/