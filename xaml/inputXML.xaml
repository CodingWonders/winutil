<Window x:Class="WinUtility.MainWindow"
        xmlns="http://schemas.microsoft.com/winfx/2006/xaml/presentation"
        xmlns:x="http://schemas.microsoft.com/winfx/2006/xaml"
        xmlns:d="http://schemas.microsoft.com/expression/blend/2008"
        xmlns:mc="http://schemas.openxmlformats.org/markup-compatibility/2006"
        xmlns:local="clr-namespace:WinUtility"
        mc:Ignorable="d"
        WindowStartupLocation="CenterScreen"
        UseLayoutRounding="True"
        WindowStyle="None"
        Width="Auto"
        Height="Auto"
        MaxWidth="1380"
        MaxHeight="800"
        Title="WinUtil">
    <WindowChrome.WindowChrome>
        <WindowChrome CaptionHeight="0" CornerRadius="10"/>
    </WindowChrome.WindowChrome>
    <Window.Resources>
    <Style TargetType="ToolTip">
        <Setter Property="Background" Value="{DynamicResource ToolTipBackgroundColor}"/>
        <Setter Property="Foreground" Value="{DynamicResource MainForegroundColor}"/>
        <Setter Property="BorderBrush" Value="{DynamicResource BorderColor}"/>
        <Setter Property="MaxWidth" Value="{DynamicResource ToolTipWidth}"/>
        <Setter Property="BorderThickness" Value="1"/>
        <Setter Property="Padding" Value="5"/>
        <Setter Property="FontSize" Value="{DynamicResource FontSize}"/>
        <Setter Property="FontFamily" Value="{DynamicResource FontFamily}"/>
        <!-- This ContentTemplate ensures that the content of the ToolTip wraps text properly for better readability -->
        <Setter Property="ContentTemplate">
            <Setter.Value>
                <DataTemplate>
                    <ContentPresenter Content="{TemplateBinding Content}">
                        <ContentPresenter.Resources>
                            <Style TargetType="TextBlock">
                                <Setter Property="TextWrapping" Value="Wrap"/>
                            </Style>
                        </ContentPresenter.Resources>
                    </ContentPresenter>
                </DataTemplate>
            </Setter.Value>
        </Setter>
    </Style>

    <Style TargetType="{x:Type MenuItem}">
        <Setter Property="Background" Value="{DynamicResource MainBackgroundColor}"/>
        <Setter Property="Foreground" Value="{DynamicResource MainForegroundColor}"/>
        <Setter Property="FontSize" Value="{DynamicResource FontSize}"/>
        <Setter Property="FontFamily" Value="{DynamicResource FontFamily}"/>
        <Setter Property="Padding" Value="5,2,5,2"/>
        <Setter Property="BorderThickness" Value="0"/>
    </Style>

    <!--Scrollbar Thumbs-->
    <Style x:Key="ScrollThumbs" TargetType="{x:Type Thumb}">
        <Setter Property="Template">
            <Setter.Value>
                <ControlTemplate TargetType="{x:Type Thumb}">
                    <Grid x:Name="Grid">
                        <Rectangle HorizontalAlignment="Stretch" VerticalAlignment="Stretch" Width="Auto" Height="Auto" Fill="Transparent" />
                        <Border x:Name="Rectangle1" CornerRadius="5" HorizontalAlignment="Stretch" VerticalAlignment="Stretch" Width="Auto" Height="Auto"  Background="{TemplateBinding Background}" />
                    </Grid>
                    <ControlTemplate.Triggers>
                        <Trigger Property="Tag" Value="Horizontal">
                            <Setter TargetName="Rectangle1" Property="Width" Value="Auto" />
                            <Setter TargetName="Rectangle1" Property="Height" Value="7" />
                        </Trigger>
                    </ControlTemplate.Triggers>
                </ControlTemplate>
            </Setter.Value>
        </Setter>
    </Style>

    <Style TargetType="TextBlock" x:Key="HoverTextBlockStyle">
        <Setter Property="Foreground" Value="{DynamicResource LinkForegroundColor}" />
        <Setter Property="TextDecorations" Value="Underline" />
        <Style.Triggers>
            <Trigger Property="IsMouseOver" Value="True">
                <Setter Property="Foreground" Value="{DynamicResource LinkHoverForegroundColor}" />
                <Setter Property="TextDecorations" Value="Underline" />
                <Setter Property="Cursor" Value="Hand" />
            </Trigger>
        </Style.Triggers>
    </Style>
    <Style x:Key="AppEntryBorderStyle" TargetType="Border">
        <Setter Property="BorderBrush" Value="Gray"/>
        <Setter Property="BorderThickness" Value="{DynamicResource AppEntryBorderThickness}"/>
        <Setter Property="CornerRadius" Value="5"/>
        <Setter Property="Padding" Value="{DynamicResource AppEntryMargin}"/>
        <Setter Property="Width" Value="{DynamicResource AppEntryWidth}"/>
        <Setter Property="VerticalAlignment" Value="Top"/>
        <Setter Property="Margin" Value="{DynamicResource AppEntryMargin}"/>
        <Setter Property="Cursor" Value="Hand"/>
        <Setter Property="Background" Value="{DynamicResource AppInstallUnselectedColor}"/>
    </Style>
    <Style x:Key="AppEntryCheckboxStyle" TargetType="CheckBox">
        <Setter Property="Background" Value="Transparent"/>
        <Setter Property="HorizontalAlignment" Value="Left"/>
        <Setter Property="VerticalAlignment" Value="Center"/>
        <Setter Property="Margin" Value="{DynamicResource AppEntryMargin}"/>
        <Setter Property="Template">
            <Setter.Value>
                <ControlTemplate TargetType="CheckBox">
                    <ContentPresenter Content="{TemplateBinding Content}"
                                    VerticalAlignment="Center"
                                    HorizontalAlignment="Left"
                                    Margin="{TemplateBinding Padding}"/>
                </ControlTemplate>
            </Setter.Value>
        </Setter>
    </Style>
    <Style x:Key="AppEntryNameStyle" TargetType="TextBlock">
        <Setter Property="FontSize" Value="{DynamicResource AppEntryFontSize}"/>
        <Setter Property="FontWeight" Value="Bold"/>
        <Setter Property="Foreground" Value="{DynamicResource MainForegroundColor}"/>
        <Setter Property="VerticalAlignment" Value="Center"/>
        <Setter Property="Margin" Value="{DynamicResource AppEntryMargin}"/>
        <Setter Property="Background" Value="Transparent"/>
    </Style>
    <Style x:Key="AppEntryButtonStyle" TargetType="Button">
        <Setter Property="Width" Value="{DynamicResource IconButtonSize}"/>
        <Setter Property="Height" Value="{DynamicResource IconButtonSize}"/>
        <Setter Property="Margin" Value="{DynamicResource AppEntryMargin}"/>
        <Setter Property="Foreground" Value="{DynamicResource ButtonForegroundColor}"/>
        <Setter Property="Background" Value="{DynamicResource ButtonBackgroundColor}"/>
        <Setter Property="HorizontalAlignment" Value="Center"/>
        <Setter Property="VerticalAlignment" Value="Center"/>
        <Setter Property="ContentTemplate">
            <Setter.Value>
                <DataTemplate>
                    <TextBlock  Text="{Binding}"
                                FontFamily="Segoe MDL2 Assets"
                                FontSize="{DynamicResource IconFontSize}"
                                Background="Transparent"/>
                </DataTemplate>
            </Setter.Value>
        </Setter>
        <Setter Property="Template">
                <Setter.Value>
                    <ControlTemplate TargetType="Button">
                        <Grid>
                            <Border x:Name="BackgroundBorder"
                                    Background="{TemplateBinding Background}"
                                    BorderBrush="{TemplateBinding BorderBrush}"
                                    BorderThickness="{DynamicResource ButtonBorderThickness}"
                                    CornerRadius="{DynamicResource ButtonCornerRadius}">
                                <ContentPresenter HorizontalAlignment="Center" VerticalAlignment="Center"/>
                            </Border>
                        </Grid>
                        <ControlTemplate.Triggers>
                            <Trigger Property="IsPressed" Value="True">
                                <Setter TargetName="BackgroundBorder" Property="Background" Value="{DynamicResource ButtonBackgroundPressedColor}"/>
                            </Trigger>
                            <Trigger Property="IsMouseOver" Value="True">
                                <Setter Property="Cursor" Value="Hand"/>
                                <Setter TargetName="BackgroundBorder" Property="Background" Value="{DynamicResource ButtonBackgroundMouseoverColor}"/>
                            </Trigger>
                            <Trigger Property="IsEnabled" Value="False">
                                <Setter TargetName="BackgroundBorder" Property="Background" Value="{DynamicResource ButtonBackgroundSelectedColor}"/>
                                <Setter Property="Foreground" Value="DimGray"/>
                            </Trigger>
                        </ControlTemplate.Triggers>
                    </ControlTemplate>
                </Setter.Value>
            </Setter>

    </Style>
    <Style TargetType="Button" x:Key="HoverButtonStyle">
        <Setter Property="Foreground" Value="{DynamicResource MainForegroundColor}" />
        <Setter Property="FontWeight" Value="Normal" />
        <Setter Property="FontSize" Value="{DynamicResource ButtonFontSize}" />
        <Setter Property="TextElement.FontFamily" Value="{DynamicResource ButtonFontFamily}"/>
        <Setter Property="Background" Value="{DynamicResource MainBackgroundColor}" />
        <Setter Property="Template">
            <Setter.Value>
                <ControlTemplate TargetType="Button">
                    <Border Background="{TemplateBinding Background}">
                        <ContentPresenter HorizontalAlignment="Center" VerticalAlignment="Center"/>
                    </Border>
                    <ControlTemplate.Triggers>
                        <Trigger Property="IsMouseOver" Value="True">
                            <Setter Property="FontWeight" Value="Bold" />
                            <Setter Property="Foreground" Value="{DynamicResource MainForegroundColor}" />
                            <Setter Property="Cursor" Value="Hand" />
                        </Trigger>
                    </ControlTemplate.Triggers>
                </ControlTemplate>
            </Setter.Value>
        </Setter>
    </Style>

    <!--ScrollBars-->
    <Style x:Key="{x:Type ScrollBar}" TargetType="{x:Type ScrollBar}">
        <Setter Property="Stylus.IsFlicksEnabled" Value="false" />
        <Setter Property="Foreground" Value="{DynamicResource ScrollBarBackgroundColor}" />
        <Setter Property="Background" Value="{DynamicResource MainBackgroundColor}" />
        <Setter Property="Width" Value="6" />
        <Setter Property="Template">
            <Setter.Value>
                <ControlTemplate TargetType="{x:Type ScrollBar}">
                    <Grid x:Name="GridRoot" Width="7" Background="{TemplateBinding Background}" >
                        <Grid.RowDefinitions>
                            <RowDefinition Height="0.00001*" />
                        </Grid.RowDefinitions>

                        <Track x:Name="PART_Track" Grid.Row="0" IsDirectionReversed="true" Focusable="false">
                            <Track.Thumb>
                                <Thumb x:Name="Thumb" Background="{TemplateBinding Foreground}" Style="{DynamicResource ScrollThumbs}" />
                            </Track.Thumb>
                            <Track.IncreaseRepeatButton>
                                <RepeatButton x:Name="PageUp" Command="ScrollBar.PageDownCommand" Opacity="0" Focusable="false" />
                            </Track.IncreaseRepeatButton>
                            <Track.DecreaseRepeatButton>
                                <RepeatButton x:Name="PageDown" Command="ScrollBar.PageUpCommand" Opacity="0" Focusable="false" />
                            </Track.DecreaseRepeatButton>
                        </Track>
                    </Grid>

                    <ControlTemplate.Triggers>
                        <Trigger SourceName="Thumb" Property="IsMouseOver" Value="true">
                            <Setter Value="{DynamicResource ScrollBarHoverColor}" TargetName="Thumb" Property="Background" />
                        </Trigger>
                        <Trigger SourceName="Thumb" Property="IsDragging" Value="true">
                            <Setter Value="{DynamicResource ScrollBarDraggingColor}" TargetName="Thumb" Property="Background" />
                        </Trigger>

                        <Trigger Property="IsEnabled" Value="false">
                            <Setter TargetName="Thumb" Property="Visibility" Value="Collapsed" />
                        </Trigger>
                        <Trigger Property="Orientation" Value="Horizontal">
                            <Setter TargetName="GridRoot" Property="LayoutTransform">
                                <Setter.Value>
                                    <RotateTransform Angle="-90" />
                                </Setter.Value>
                            </Setter>
                            <Setter TargetName="PART_Track" Property="LayoutTransform">
                                <Setter.Value>
                                    <RotateTransform Angle="-90" />
                                </Setter.Value>
                            </Setter>
                            <Setter Property="Width" Value="Auto" />
                            <Setter Property="Height" Value="8" />
                            <Setter TargetName="Thumb" Property="Tag" Value="Horizontal" />
                            <Setter TargetName="PageDown" Property="Command" Value="ScrollBar.PageLeftCommand" />
                            <Setter TargetName="PageUp" Property="Command" Value="ScrollBar.PageRightCommand" />
                        </Trigger>
                    </ControlTemplate.Triggers>
                </ControlTemplate>
            </Setter.Value>
        </Setter>
        </Style>
        <Style TargetType="ComboBox">
            <Setter Property="Foreground" Value="{DynamicResource ComboBoxForegroundColor}" />
            <Setter Property="Background" Value="{DynamicResource ComboBoxBackgroundColor}" />
            <Setter Property="Template">
                <Setter.Value>
                    <ControlTemplate TargetType="ComboBox">
                        <Grid>
                            <ToggleButton x:Name="ToggleButton"
                                          Background="{TemplateBinding Background}"
                                          BorderBrush="{TemplateBinding Background}"
                                          BorderThickness="0"
                                          IsChecked="{Binding IsDropDownOpen, Mode=TwoWay, RelativeSource={RelativeSource TemplatedParent}}"
                                          ClickMode="Press">
                                <TextBlock Text="{TemplateBinding SelectionBoxItem}"
                                           Foreground="{TemplateBinding Foreground}"
                                           Background="Transparent"
                                           HorizontalAlignment="Center" VerticalAlignment="Center" Margin="2"
                                           />
                            </ToggleButton>
                            <Popup x:Name="Popup"
                                   IsOpen="{TemplateBinding IsDropDownOpen}"
                                   Placement="Bottom"
                                   Focusable="False"
                                   AllowsTransparency="True"
                                   PopupAnimation="Slide">
                                <Border x:Name="DropDownBorder"
                                        Background="{TemplateBinding Background}"
                                        BorderBrush="{TemplateBinding Foreground}"
                                        BorderThickness="1"
                                        CornerRadius="4">
                                    <ScrollViewer>
                                        <ItemsPresenter HorizontalAlignment="Center" VerticalAlignment="Center" Margin="2"/>
                                    </ScrollViewer>
                                </Border>
                            </Popup>
                        </Grid>
                    </ControlTemplate>
                </Setter.Value>
            </Setter>
        </Style>
        <Style TargetType="Label">
            <Setter Property="Foreground" Value="{DynamicResource LabelboxForegroundColor}"/>
            <Setter Property="Background" Value="{DynamicResource LabelBackgroundColor}"/>
            <Setter Property="FontFamily" Value="{DynamicResource FontFamily}"/>
        </Style>

        <!-- TextBlock template -->
        <Style TargetType="TextBlock">
            <Setter Property="FontSize" Value="{DynamicResource FontSize}"/>
            <Setter Property="Foreground" Value="{DynamicResource LabelboxForegroundColor}"/>
            <Setter Property="Background" Value="{DynamicResource LabelBackgroundColor}"/>
        </Style>
        <!-- Toggle button template x:Key="TabToggleButton" -->
        <Style TargetType="{x:Type ToggleButton}">
            <Setter Property="Margin" Value="{DynamicResource ButtonMargin}"/>
            <Setter Property="Content" Value=""/>
            <Setter Property="FontFamily" Value="{DynamicResource FontFamily}"/>
            <Setter Property="Template">
                <Setter.Value>
                    <ControlTemplate TargetType="ToggleButton">
                        <Grid>
                            <Border x:Name="ButtonGlow"
                                        Background="{TemplateBinding Background}"
                                        BorderBrush="{DynamicResource ButtonForegroundColor}"
                                        BorderThickness="{DynamicResource ButtonBorderThickness}"
                                        CornerRadius="{DynamicResource ButtonCornerRadius}">
                                <Grid>
                                    <Border x:Name="BackgroundBorder"
                                        Background="{TemplateBinding Background}"
                                        BorderBrush="{DynamicResource ButtonBackgroundColor}"
                                        BorderThickness="{DynamicResource ButtonBorderThickness}"
                                        CornerRadius="{DynamicResource ButtonCornerRadius}">
                                        <ContentPresenter
                                            HorizontalAlignment="Center"
                                            VerticalAlignment="Center"
                                            Margin="10,2,10,2"/>
                                    </Border>
                                </Grid>
                            </Border>
                        </Grid>
                        <ControlTemplate.Triggers>
                            <Trigger Property="IsMouseOver" Value="True">
                                <Setter TargetName="BackgroundBorder" Property="Background" Value="{DynamicResource ButtonBackgroundMouseoverColor}"/>
                                <Setter Property="Effect">
                                    <Setter.Value>
                                        <DropShadowEffect Opacity="1" ShadowDepth="5" Color="{DynamicResource CButtonBackgroundMouseoverColor}" Direction="-100" BlurRadius="15"/>
                                    </Setter.Value>
                                </Setter>
                                <Setter Property="Panel.ZIndex" Value="2000"/>
                            </Trigger>
                            <Trigger Property="IsChecked" Value="True">
                                <Setter Property="BorderBrush" Value="Pink"/>
                                <Setter Property="BorderThickness" Value="2"/>
                                <Setter TargetName="BackgroundBorder" Property="Background" Value="{DynamicResource ButtonBackgroundSelectedColor}"/>
                                <Setter Property="Effect">
                                    <Setter.Value>
                                        <DropShadowEffect Opacity="1" ShadowDepth="2" Color="{DynamicResource CButtonBackgroundMouseoverColor}" Direction="-111" BlurRadius="10"/>
                                    </Setter.Value>
                                </Setter>
                            </Trigger>
                            <Trigger Property="IsChecked" Value="False">
                                <Setter Property="BorderBrush" Value="Transparent"/>
                                <Setter Property="BorderThickness" Value="{DynamicResource ButtonBorderThickness}"/>
                            </Trigger>
                        </ControlTemplate.Triggers>
                    </ControlTemplate>
                </Setter.Value>
            </Setter>
        </Style>
        <!-- Button Template -->
        <Style TargetType="Button">
            <Setter Property="Margin" Value="{DynamicResource ButtonMargin}"/>
            <Setter Property="Foreground" Value="{DynamicResource ButtonForegroundColor}"/>
            <Setter Property="Background" Value="{DynamicResource ButtonBackgroundColor}"/>
            <Setter Property="Height" Value="{DynamicResource ButtonHeight}"/>
            <Setter Property="Width" Value="{DynamicResource ButtonWidth}"/>
            <Setter Property="FontSize" Value="{DynamicResource ButtonFontSize}"/>
            <Setter Property="FontFamily" Value="{DynamicResource FontFamily}"/>
            <Setter Property="Template">
                <Setter.Value>
                    <ControlTemplate TargetType="Button">
                        <Grid>
                            <Border x:Name="BackgroundBorder"
                                    Background="{TemplateBinding Background}"
                                    BorderBrush="{TemplateBinding BorderBrush}"
                                    BorderThickness="{DynamicResource ButtonBorderThickness}"
                                    CornerRadius="{DynamicResource ButtonCornerRadius}">
                                <ContentPresenter HorizontalAlignment="Center" VerticalAlignment="Center" Margin="10,2,10,2"/>
                            </Border>
                        </Grid>
                        <ControlTemplate.Triggers>
                            <Trigger Property="IsPressed" Value="True">
                                <Setter TargetName="BackgroundBorder" Property="Background" Value="{DynamicResource ButtonBackgroundPressedColor}"/>
                            </Trigger>
                            <Trigger Property="IsMouseOver" Value="True">
                                <Setter TargetName="BackgroundBorder" Property="Background" Value="{DynamicResource ButtonBackgroundMouseoverColor}"/>
                            </Trigger>
                            <Trigger Property="IsEnabled" Value="False">
                                <Setter TargetName="BackgroundBorder" Property="Background" Value="{DynamicResource ButtonBackgroundSelectedColor}"/>
                                <Setter Property="Foreground" Value="DimGray"/>
                            </Trigger>
                        </ControlTemplate.Triggers>
                    </ControlTemplate>
                </Setter.Value>
            </Setter>
        </Style>

        <Style x:Key="ToggleButtonStyle" TargetType="ToggleButton">
            <Setter Property="Margin" Value="{DynamicResource ButtonMargin}"/>
            <Setter Property="Foreground" Value="{DynamicResource ButtonForegroundColor}"/>
            <Setter Property="Background" Value="{DynamicResource ButtonBackgroundColor}"/>
            <Setter Property="Height" Value="{DynamicResource ButtonHeight}"/>
            <Setter Property="Width" Value="{DynamicResource ButtonWidth}"/>
            <Setter Property="FontSize" Value="{DynamicResource ButtonFontSize}"/>
            <Setter Property="FontFamily" Value="{DynamicResource FontFamily}"/>
            <Setter Property="Template">
                <Setter.Value>
                    <ControlTemplate TargetType="ToggleButton">
                        <Grid>
                            <Border x:Name="BackgroundBorder"
                                    Background="{TemplateBinding Background}"
                                    BorderBrush="{TemplateBinding BorderBrush}"
                                    BorderThickness="{DynamicResource ButtonBorderThickness}"
                                    CornerRadius="{DynamicResource ButtonCornerRadius}">
                                <Grid>
                                    <!-- Toggle Dot Background -->
                                    <Ellipse Width="8" Height="16"
                                            Fill="{DynamicResource ToggleButtonOnColor}"
                                            HorizontalAlignment="Right"
                                            VerticalAlignment="Top"
                                            Margin="0,3,5,0" />

                                    <!-- Toggle Dot with hover grow effect -->
                                    <Ellipse x:Name="ToggleDot"
                                            Width="8" Height="8"
                                            Fill="{DynamicResource ButtonForegroundColor}"
                                            HorizontalAlignment="Right"
                                            VerticalAlignment="Top"
                                            Margin="0,3,5,0"
                                            RenderTransformOrigin="0.5,0.5">
                                        <Ellipse.RenderTransform>
                                            <ScaleTransform ScaleX="1" ScaleY="1"/>
                                        </Ellipse.RenderTransform>
                                    </Ellipse>

                                    <!-- Content Presenter -->
                                    <ContentPresenter HorizontalAlignment="Center"
                                                    VerticalAlignment="Center"
                                                    Margin="10,2,10,2"/>
                                </Grid>
                            </Border>
                        </Grid>

                        <!-- Triggers for ToggleButton states -->
                        <ControlTemplate.Triggers>
                            <!-- Hover effect -->
                            <Trigger Property="IsMouseOver" Value="True">
                                <Setter TargetName="BackgroundBorder" Property="Background" Value="{DynamicResource ButtonBackgroundMouseoverColor}"/>
                                <Trigger.EnterActions>
                                    <BeginStoryboard>
                                        <Storyboard>
                                            <!-- Animation to grow the dot when hovered -->
                                            <DoubleAnimation Storyboard.TargetName="ToggleDot"
                                                            Storyboard.TargetProperty="(UIElement.RenderTransform).(ScaleTransform.ScaleX)"
                                                            To="1.2" Duration="0:0:0.1"/>
                                            <DoubleAnimation Storyboard.TargetName="ToggleDot"
                                                            Storyboard.TargetProperty="(UIElement.RenderTransform).(ScaleTransform.ScaleY)"
                                                            To="1.2" Duration="0:0:0.1"/>
                                        </Storyboard>
                                    </BeginStoryboard>
                                </Trigger.EnterActions>
                                <Trigger.ExitActions>
                                    <BeginStoryboard>
                                        <Storyboard>
                                            <!-- Animation to shrink the dot back to original size when not hovered -->
                                            <DoubleAnimation Storyboard.TargetName="ToggleDot"
                                                            Storyboard.TargetProperty="(UIElement.RenderTransform).(ScaleTransform.ScaleX)"
                                                            To="1.0" Duration="0:0:0.1"/>
                                            <DoubleAnimation Storyboard.TargetName="ToggleDot"
                                                            Storyboard.TargetProperty="(UIElement.RenderTransform).(ScaleTransform.ScaleY)"
                                                            To="1.0" Duration="0:0:0.1"/>
                                        </Storyboard>
                                    </BeginStoryboard>
                                </Trigger.ExitActions>
                            </Trigger>

                            <!-- IsChecked state -->
                            <Trigger Property="IsChecked" Value="True">
                                <Setter TargetName="ToggleDot" Property="VerticalAlignment" Value="Bottom"/>
                                <Setter TargetName="ToggleDot" Property="Margin" Value="0,0,5,3"/>
                            </Trigger>

                            <!-- IsEnabled state -->
                            <Trigger Property="IsEnabled" Value="False">
                                <Setter TargetName="BackgroundBorder" Property="Background" Value="{DynamicResource ButtonBackgroundSelectedColor}"/>
                                <Setter Property="Foreground" Value="DimGray"/>
                            </Trigger>
                        </ControlTemplate.Triggers>
                    </ControlTemplate>
                </Setter.Value>
            </Setter>
        </Style>

        <Style x:Key="SearchBarClearButtonStyle" TargetType="Button">
            <Setter Property="FontFamily" Value="{DynamicResource FontFamily}"/>
            <Setter Property="FontSize" Value="{DynamicResource SearchBarClearButtonFontSize}"/>
            <Setter Property="Content" Value="X"/>
            <Setter Property="Height" Value="{DynamicResource SearchBarClearButtonFontSize}"/>
            <Setter Property="Width" Value="{DynamicResource SearchBarClearButtonFontSize}"/>
            <Setter Property="Background" Value="Transparent"/>
            <Setter Property="Foreground" Value="{DynamicResource MainForegroundColor}"/>
            <Setter Property="Padding" Value="0"/>
            <Setter Property="BorderBrush" Value="Transparent"/>
            <Setter Property="BorderThickness" Value="0"/>
            <Style.Triggers>
                <Trigger Property="IsMouseOver" Value="True">
                    <Setter Property="Foreground" Value="Red"/>
                    <Setter Property="Background" Value="Transparent"/>
                    <Setter Property="BorderThickness" Value="10"/>
                    <Setter Property="Cursor" Value="Hand"/>
                </Trigger>
            </Style.Triggers>
        </Style>
        <!-- Checkbox template -->
        <Style TargetType="CheckBox">
            <Setter Property="Foreground" Value="{DynamicResource MainForegroundColor}"/>
            <Setter Property="Background" Value="{DynamicResource MainBackgroundColor}"/>
            <Setter Property="FontSize" Value="{DynamicResource FontSize}" />
            <Setter Property="FontFamily" Value="{DynamicResource FontFamily}"/>
            <Setter Property="TextElement.FontFamily" Value="{DynamicResource FontFamily}"/>
            <Setter Property="Template">
                <Setter.Value>
                    <ControlTemplate TargetType="CheckBox">
                        <Grid Background="{TemplateBinding Background}" Margin="{DynamicResource CheckBoxMargin}">
                            <BulletDecorator Background="Transparent">
                                <BulletDecorator.Bullet>
                                    <Grid Width="{DynamicResource CheckBoxBulletDecoratorSize}" Height="{DynamicResource CheckBoxBulletDecoratorSize}">
                                        <Border x:Name="Border"
                                                BorderBrush="{TemplateBinding BorderBrush}"
                                                Background="{DynamicResource ButtonBackgroundColor}"
                                                BorderThickness="1"
                                                Width="{DynamicResource CheckBoxBulletDecoratorSize *0.85}"
                                                Height="{DynamicResource CheckBoxBulletDecoratorSize *0.85}"
                                                Margin="2"
                                                SnapsToDevicePixels="True"/>
                                        <Path x:Name="CheckMark"
                                              Stroke="{DynamicResource ToggleButtonOnColor}"
                                              StrokeThickness="2"
                                              Data="M 0 5 L 5 10 L 12 0"
                                              Visibility="Collapsed"/>
                                    </Grid>
                                </BulletDecorator.Bullet>
                                <ContentPresenter Margin="4,0,0,0"
                                                  HorizontalAlignment="Left"
                                                  VerticalAlignment="Center"
                                                  RecognizesAccessKey="True"/>
                            </BulletDecorator>
                        </Grid>
                        <ControlTemplate.Triggers>
                            <Trigger Property="IsChecked" Value="True">
                                <Setter TargetName="CheckMark" Property="Visibility" Value="Visible"/>
                            </Trigger>
                            <Trigger Property="IsMouseOver" Value="True">
                                <!--Setter TargetName="Border" Property="Background" Value="{DynamicResource ButtonBackgroundPressedColor}"/-->
                                <Setter Property="Foreground" Value="{DynamicResource ButtonBackgroundPressedColor}"/>
                            </Trigger>
                        </ControlTemplate.Triggers>
                    </ControlTemplate>
                 </Setter.Value>
            </Setter>
        </Style>
        <Style TargetType="RadioButton">
            <Setter Property="Foreground" Value="{DynamicResource MainForegroundColor}"/>
            <Setter Property="Background" Value="{DynamicResource MainBackgroundColor}"/>
            <Setter Property="FontSize" Value="{DynamicResource FontSize}" />
            <Setter Property="FontFamily" Value="{DynamicResource FontFamily}"/>
            <Setter Property="Template">
                <Setter.Value>
                    <ControlTemplate TargetType="RadioButton">
                        <StackPanel Orientation="Horizontal" Margin="{DynamicResource CheckBoxMargin}">
                            <Grid Width="14" Height="14">
                                <Ellipse x:Name="OuterCircle"
                                        Stroke="{DynamicResource ToggleButtonOffColor}"
                                        Fill="{DynamicResource ButtonBackgroundColor}"
                                        StrokeThickness="1"
                                        Width="14"
                                        Height="14"
                                        SnapsToDevicePixels="True"/>
                                <Ellipse x:Name="InnerCircle"
                                        Fill="{DynamicResource ToggleButtonOnColor}"
                                        Width="8"
                                        Height="8"
                                        Visibility="Collapsed"
                                        HorizontalAlignment="Center"
                                        VerticalAlignment="Center"/>
                            </Grid>
                            <ContentPresenter Margin="4,0,0,0"
                                            VerticalAlignment="Center"
                                            RecognizesAccessKey="True"/>
                        </StackPanel>
                        <ControlTemplate.Triggers>
                            <Trigger Property="IsChecked" Value="True">
                                <Setter TargetName="InnerCircle" Property="Visibility" Value="Visible"/>
                            </Trigger>
                            <Trigger Property="IsMouseOver" Value="True">
                                <Setter TargetName="OuterCircle" Property="Stroke" Value="{DynamicResource ToggleButtonOnColor}"/>
                            </Trigger>
                        </ControlTemplate.Triggers>
                    </ControlTemplate>
                </Setter.Value>
            </Setter>
        </Style>
        <Style x:Key="ToggleSwitchStyle" TargetType="CheckBox">
            <Setter Property="Template">
                <Setter.Value>
                    <ControlTemplate TargetType="CheckBox">
                        <StackPanel>
                            <Grid>
                                <Border Width="45"
                                        Height="20"
                                        Background="#555555"
                                        CornerRadius="10"
                                        Margin="5,0"
                                />
                                <Border Name="WPFToggleSwitchButton"
                                        Width="25"
                                        Height="25"
                                        Background="Black"
                                        CornerRadius="12.5"
                                        HorizontalAlignment="Left"
                                />
                                <ContentPresenter Name="WPFToggleSwitchContent"
                                                  Margin="10,0,0,0"
                                                  Content="{TemplateBinding Content}"
                                                  VerticalAlignment="Center"
                                />
                            </Grid>
                        </StackPanel>
                        <ControlTemplate.Triggers>
                            <Trigger Property="IsChecked" Value="false">
                                <Trigger.ExitActions>
                                    <RemoveStoryboard BeginStoryboardName="WPFToggleSwitchLeft" />
                                    <BeginStoryboard x:Name="WPFToggleSwitchRight">
                                        <Storyboard>
                                            <ThicknessAnimation Storyboard.TargetProperty="Margin"
                                                    Storyboard.TargetName="WPFToggleSwitchButton"
                                                    Duration="0:0:0:0"
                                                    From="0,0,0,0"
                                                    To="28,0,0,0">
                                            </ThicknessAnimation>
                                        </Storyboard>
                                    </BeginStoryboard>
                                </Trigger.ExitActions>
                                <Setter TargetName="WPFToggleSwitchButton"
                                        Property="Background"
                                        Value="#fff9f4f4"
                                />
                            </Trigger>
                            <Trigger Property="IsChecked" Value="true">
                                <Trigger.ExitActions>
                                    <RemoveStoryboard BeginStoryboardName="WPFToggleSwitchRight" />
                                    <BeginStoryboard x:Name="WPFToggleSwitchLeft">
                                        <Storyboard>
                                            <ThicknessAnimation Storyboard.TargetProperty="Margin"
                                                    Storyboard.TargetName="WPFToggleSwitchButton"
                                                    Duration="0:0:0:0"
                                                    From="28,0,0,0"
                                                    To="0,0,0,0">
                                            </ThicknessAnimation>
                                        </Storyboard>
                                    </BeginStoryboard>
                                </Trigger.ExitActions>
                                <Setter TargetName="WPFToggleSwitchButton"
                                        Property="Background"
                                        Value="#ff060600"
                                />
                            </Trigger>
                        </ControlTemplate.Triggers>
                    </ControlTemplate>
                </Setter.Value>
            </Setter>
        </Style>

        <Style x:Key="ColorfulToggleSwitchStyle" TargetType="{x:Type CheckBox}">
            <Setter Property="Template">
                <Setter.Value>
                    <ControlTemplate TargetType="{x:Type ToggleButton}">
                        <Grid x:Name="toggleSwitch">

                        <Grid.ColumnDefinitions>
                            <ColumnDefinition Width="Auto"/>
                            <ColumnDefinition Width="Auto"/>
                        </Grid.ColumnDefinitions>

                        <Border Grid.Column="1" x:Name="Border" CornerRadius="8"
                                BorderThickness="1"
                                Width="34" Height="17">
                            <Ellipse x:Name="Ellipse" Fill="{DynamicResource MainForegroundColor}" Stretch="Uniform"
                                    Margin="2,2,2,1"
                                    HorizontalAlignment="Left" Width="10.8"
                                    RenderTransformOrigin="0.5, 0.5">
                                <Ellipse.RenderTransform>
                                    <ScaleTransform ScaleX="1" ScaleY="1" />
                                </Ellipse.RenderTransform>
                            </Ellipse>
                        </Border>
                        </Grid>

                        <ControlTemplate.Triggers>
                            <Trigger Property="IsMouseOver" Value="True">
                                <Setter TargetName="Border" Property="BorderBrush" Value="{DynamicResource MainForegroundColor}" />
                                <Setter TargetName="Border" Property="Background" Value="{DynamicResource LinkHoverForegroundColor}"/>
                                <Setter Property="Cursor" Value="Hand" />
                                <Setter Property="Panel.ZIndex" Value="1000"/>
                                <Trigger.EnterActions>
                                    <BeginStoryboard>
                                        <Storyboard>
                                            <DoubleAnimation Storyboard.TargetName="Ellipse"
                                                            Storyboard.TargetProperty="(UIElement.RenderTransform).(ScaleTransform.ScaleX)"
                                                            To="1.1" Duration="0:0:0.1" />
                                            <DoubleAnimation Storyboard.TargetName="Ellipse"
                                                            Storyboard.TargetProperty="(UIElement.RenderTransform).(ScaleTransform.ScaleY)"
                                                            To="1.1" Duration="0:0:0.1" />
                                        </Storyboard>
                                    </BeginStoryboard>
                                </Trigger.EnterActions>
                                <Trigger.ExitActions>
                                    <BeginStoryboard>
                                        <Storyboard>
                                            <DoubleAnimation Storyboard.TargetName="Ellipse"
                                                            Storyboard.TargetProperty="(UIElement.RenderTransform).(ScaleTransform.ScaleX)"
                                                            To="1.0" Duration="0:0:0.1" />
                                            <DoubleAnimation Storyboard.TargetName="Ellipse"
                                                            Storyboard.TargetProperty="(UIElement.RenderTransform).(ScaleTransform.ScaleY)"
                                                            To="1.0" Duration="0:0:0.1" />
                                        </Storyboard>
                                    </BeginStoryboard>
                                </Trigger.ExitActions>
                            </Trigger>
                            <Trigger Property="ToggleButton.IsChecked" Value="False">
                                <Setter TargetName="Border" Property="Background" Value="{DynamicResource MainBackgroundColor}" />
                                <Setter TargetName="Border" Property="BorderBrush" Value="{DynamicResource ToggleButtonOffColor}" />
                                <Setter TargetName="Ellipse" Property="Fill" Value="{DynamicResource ToggleButtonOffColor}" />
                            </Trigger>

                            <Trigger Property="ToggleButton.IsChecked" Value="True">
                                <Setter TargetName="Border" Property="Background" Value="{DynamicResource ToggleButtonOnColor}" />
                                <Setter TargetName="Border" Property="BorderBrush" Value="{DynamicResource ToggleButtonOnColor}" />
                                <Setter TargetName="Ellipse" Property="Fill" Value="White" />

                                <Trigger.EnterActions>
                                    <BeginStoryboard>
                                        <Storyboard>
                                            <ThicknessAnimation Storyboard.TargetName="Ellipse"
                                                    Storyboard.TargetProperty="Margin"
                                                    To="18,2,2,2" Duration="0:0:0.1" />
                                        </Storyboard>
                                    </BeginStoryboard>
                                </Trigger.EnterActions>
                                <Trigger.ExitActions>
                                    <BeginStoryboard>
                                        <Storyboard>
                                            <ThicknessAnimation Storyboard.TargetName="Ellipse"
                                                    Storyboard.TargetProperty="Margin"
                                                    To="2,2,2,1" Duration="0:0:0.1" />
                                        </Storyboard>
                                    </BeginStoryboard>
                                </Trigger.ExitActions>
                            </Trigger>
                        </ControlTemplate.Triggers>
                    </ControlTemplate>
                </Setter.Value>
            </Setter>
            <Setter Property="VerticalContentAlignment" Value="Center" />
        </Style>

        <Style x:Key="labelfortweaks" TargetType="{x:Type Label}">
            <Setter Property="Foreground" Value="{DynamicResource MainForegroundColor}" />
            <Setter Property="Background" Value="{DynamicResource MainBackgroundColor}" />
            <Setter Property="FontFamily" Value="{DynamicResource FontFamily}"/>
            <Style.Triggers>
                <Trigger Property="IsMouseOver" Value="True">
                    <Setter Property="Foreground" Value="White" />
                </Trigger>
            </Style.Triggers>
        </Style>

        <Style x:Key="BorderStyle" TargetType="Border">
            <Setter Property="Background" Value="{DynamicResource MainBackgroundColor}"/>
            <Setter Property="BorderBrush" Value="{DynamicResource BorderColor}"/>
            <Setter Property="BorderThickness" Value="1"/>
            <Setter Property="CornerRadius" Value="5"/>
            <Setter Property="Padding" Value="5"/>
            <Setter Property="Margin" Value="5"/>
            <Setter Property="Effect">
                <Setter.Value>
                    <DropShadowEffect ShadowDepth="5" BlurRadius="5" Opacity="{DynamicResource BorderOpacity}" Color="{DynamicResource CBorderColor}"/>
                </Setter.Value>
            </Setter>
        </Style>

        <Style TargetType="TextBox">
            <Setter Property="Background" Value="{DynamicResource MainBackgroundColor}"/>
            <Setter Property="BorderBrush" Value="{DynamicResource MainForegroundColor}"/>
            <Setter Property="BorderThickness" Value="1"/>
            <Setter Property="Foreground" Value="{DynamicResource MainForegroundColor}"/>
            <Setter Property="FontSize" Value="{DynamicResource FontSize}"/>
            <Setter Property="FontFamily" Value="{DynamicResource FontFamily}"/>
            <Setter Property="Padding" Value="5"/>
            <Setter Property="HorizontalAlignment" Value="Stretch"/>
            <Setter Property="VerticalAlignment" Value="Center"/>
            <Setter Property="HorizontalContentAlignment" Value="Stretch"/>
            <Setter Property="CaretBrush" Value="{DynamicResource MainForegroundColor}"/>
            <Setter Property="ContextMenu">
                <Setter.Value>
                    <ContextMenu>
                        <ContextMenu.Style>
                            <Style TargetType="ContextMenu">
                                <Setter Property="Template">
                                    <Setter.Value>
                                        <ControlTemplate TargetType="ContextMenu">
                                            <Border Background="{DynamicResource MainBackgroundColor}" BorderBrush="{DynamicResource BorderColor}" BorderThickness="1" CornerRadius="5" Padding="5">
                                                <StackPanel>
                                                    <MenuItem Command="Cut" Header="Cut"/>
                                                    <MenuItem Command="Copy" Header="Copy"/>
                                                    <MenuItem Command="Paste" Header="Paste"/>
                                                </StackPanel>
                                            </Border>
                                        </ControlTemplate>
                                    </Setter.Value>
                                </Setter>
                            </Style>
                        </ContextMenu.Style>
                    </ContextMenu>
                </Setter.Value>
            </Setter>
            <Setter Property="Template">
                <Setter.Value>
                    <ControlTemplate TargetType="TextBox">
                        <Border Background="{TemplateBinding Background}"
                                BorderBrush="{TemplateBinding BorderBrush}"
                                BorderThickness="{TemplateBinding BorderThickness}"
                                CornerRadius="5">
                            <Grid>
                                <ScrollViewer x:Name="PART_ContentHost" />
                            </Grid>
                        </Border>
                    </ControlTemplate>
                </Setter.Value>
            </Setter>
            <Setter Property="Effect">
                <Setter.Value>
                    <DropShadowEffect ShadowDepth="5" BlurRadius="5" Opacity="{DynamicResource BorderOpacity}" Color="{DynamicResource CBorderColor}"/>
                </Setter.Value>
            </Setter>
        </Style>
        <Style TargetType="PasswordBox">
            <Setter Property="Background" Value="{DynamicResource MainBackgroundColor}"/>
            <Setter Property="BorderBrush" Value="{DynamicResource MainForegroundColor}"/>
            <Setter Property="BorderThickness" Value="1"/>
            <Setter Property="Foreground" Value="{DynamicResource MainForegroundColor}"/>
            <Setter Property="FontSize" Value="{DynamicResource FontSize}"/>
            <Setter Property="FontFamily" Value="{DynamicResource FontFamily}"/>
            <Setter Property="Padding" Value="5"/>
            <Setter Property="HorizontalAlignment" Value="Stretch"/>
            <Setter Property="VerticalAlignment" Value="Center"/>
            <Setter Property="HorizontalContentAlignment" Value="Stretch"/>
            <Setter Property="CaretBrush" Value="{DynamicResource MainForegroundColor}"/>
            <Setter Property="Template">
                <Setter.Value>
                    <ControlTemplate TargetType="PasswordBox">
                        <Border Background="{TemplateBinding Background}"
                                BorderBrush="{TemplateBinding BorderBrush}"
                                BorderThickness="{TemplateBinding BorderThickness}"
                                CornerRadius="5">
                            <Grid>
                                <ScrollViewer x:Name="PART_ContentHost" />
                            </Grid>
                        </Border>
                    </ControlTemplate>
                </Setter.Value>
            </Setter>
            <Setter Property="Effect">
                <Setter.Value>
                    <DropShadowEffect ShadowDepth="5" BlurRadius="5" Opacity="{DynamicResource BorderOpacity}" Color="{DynamicResource CBorderColor}"/>
                </Setter.Value>
            </Setter>
        </Style>
        <Style x:Key="ScrollVisibilityRectangle" TargetType="Rectangle">
            <Setter Property="Visibility" Value="Collapsed"/>
            <Style.Triggers>
                <MultiDataTrigger>
                    <MultiDataTrigger.Conditions>
                        <Condition Binding="{Binding Path=ComputedHorizontalScrollBarVisibility, ElementName=scrollViewer}" Value="Visible"/>
                        <Condition Binding="{Binding Path=ComputedVerticalScrollBarVisibility, ElementName=scrollViewer}" Value="Visible"/>
                    </MultiDataTrigger.Conditions>
                    <Setter Property="Visibility" Value="Visible"/>
                </MultiDataTrigger>
            </Style.Triggers>
        </Style>
    </Window.Resources>
    <Grid Background="{DynamicResource MainBackgroundColor}" ShowGridLines="False" Name="WPFMainGrid" Width="Auto" Height="Auto" HorizontalAlignment="Stretch">
        <Grid.RowDefinitions>
            <RowDefinition Height="{DynamicResource TabRowHeightInPixels}"/>
            <RowDefinition Height=".9*"/>
        </Grid.RowDefinitions>
        <Grid.ColumnDefinitions>
            <ColumnDefinition Width="*"/>
        </Grid.ColumnDefinitions>
        <DockPanel Name="NavDockPanel" HorizontalAlignment="Stretch" Background="{DynamicResource MainBackgroundColor}" SnapsToDevicePixels="True" Grid.Row="0" Width="Auto">
            <StackPanel Name="NavLogoPanel" Orientation="Horizontal" HorizontalAlignment="Left" Background="{DynamicResource MainBackgroundColor}" SnapsToDevicePixels="True" Margin="10,0,20,0">
            </StackPanel>
            <ToggleButton Margin="0,0,5,0" HorizontalAlignment="Left" Height="{DynamicResource TabButtonHeight}" Width="{DynamicResource TabButtonWidth}"
                Background="{DynamicResource ButtonInstallBackgroundColor}" Foreground="white" FontWeight="Bold" Name="WPFTab1BT">
                <ToggleButton.Content>
                    <TextBlock FontSize="{DynamicResource TabButtonFontSize}" Background="Transparent" Foreground="{DynamicResource ButtonInstallForegroundColor}" >
                        <Underline>I</Underline>nstall
                    </TextBlock>
                </ToggleButton.Content>
            </ToggleButton>
            <ToggleButton Margin="0,0,5,0" HorizontalAlignment="Left" Height="{DynamicResource TabButtonHeight}" Width="{DynamicResource TabButtonWidth}"
                Background="{DynamicResource ButtonTweaksBackgroundColor}" Foreground="{DynamicResource ButtonTweaksForegroundColor}" FontWeight="Bold" Name="WPFTab2BT">
                <ToggleButton.Content>
                    <TextBlock FontSize="{DynamicResource TabButtonFontSize}" Background="Transparent" Foreground="{DynamicResource ButtonTweaksForegroundColor}">
                        <Underline>T</Underline>weaks
                    </TextBlock>
                </ToggleButton.Content>
            </ToggleButton>
            <ToggleButton Margin="0,0,5,0" HorizontalAlignment="Left" Height="{DynamicResource TabButtonHeight}" Width="{DynamicResource TabButtonWidth}"
                Background="{DynamicResource ButtonConfigBackgroundColor}" Foreground="{DynamicResource ButtonConfigForegroundColor}" FontWeight="Bold" Name="WPFTab3BT">
                <ToggleButton.Content>
                    <TextBlock FontSize="{DynamicResource TabButtonFontSize}" Background="Transparent" Foreground="{DynamicResource ButtonConfigForegroundColor}">
                        <Underline>C</Underline>onfig
                    </TextBlock>
                </ToggleButton.Content>
            </ToggleButton>
            <ToggleButton Margin="0,0,5,0" HorizontalAlignment="Left" Height="{DynamicResource TabButtonHeight}" Width="{DynamicResource TabButtonWidth}"
                Background="{DynamicResource ButtonUpdatesBackgroundColor}" Foreground="{DynamicResource ButtonUpdatesForegroundColor}" FontWeight="Bold" Name="WPFTab4BT">
                <ToggleButton.Content>
                    <TextBlock FontSize="{DynamicResource TabButtonFontSize}" Background="Transparent" Foreground="{DynamicResource ButtonUpdatesForegroundColor}">
                        <Underline>U</Underline>pdates
                    </TextBlock>
                </ToggleButton.Content>
            </ToggleButton>
            <ToggleButton Margin="0,0,5,0" HorizontalAlignment="Left" Height="{DynamicResource TabButtonHeight}" Width="{DynamicResource TabButtonWidth}"
                Background="{DynamicResource ButtonUpdatesBackgroundColor}" Foreground="{DynamicResource ButtonUpdatesForegroundColor}" FontWeight="Bold" Name="WPFTab5BT">
                <ToggleButton.Content>
                    <TextBlock FontSize="{DynamicResource TabButtonFontSize}" Background="Transparent" Foreground="{DynamicResource ButtonUpdatesForegroundColor}">
                        <Underline>M</Underline>icroWin
                    </TextBlock>
                </ToggleButton.Content>
            </ToggleButton>
            <Grid Name="GridBesideNavDockPanel" Background="{DynamicResource MainBackgroundColor}" ShowGridLines="False" Width="Auto" Height="Auto" HorizontalAlignment="Stretch">
                <Grid.ColumnDefinitions>
                    <ColumnDefinition Width="*"/> <!-- Main content area -->
                    <ColumnDefinition Width="Auto"/><!-- Space for options button -->
                    <ColumnDefinition Width="Auto"/><!-- Space for close button -->
                    <ColumnDefinition Width="Auto"/>
                    <ColumnDefinition Width="Auto"/>
                    <ColumnDefinition Width="Auto"/><!-- Space for Font Scaling button-->
                </Grid.ColumnDefinitions>

                <!--
                  TODO:
                    Make this SearchBar TextBox Position itself and still
                    house the Magnifying Glass Character in place,
                    even if that Magnifying Icon changed its Size,
                    it should be positioned relative to the SearchBar.
                    Consider using a Math Solver, will help in making
                    development of these things much easier
                -->
                <TextBox
                    Grid.Column="0"
                    Width="{DynamicResource SearchBarWidth}"
                    Height="{DynamicResource SearchBarHeight}"
                    FontSize="{DynamicResource SearchBarTextBoxFontSize}"
                    VerticalAlignment="Center" HorizontalAlignment="Left"
                    BorderThickness="1"
                    Name="SearchBar"
                    Foreground="{DynamicResource MainForegroundColor}" Background="{DynamicResource MainBackgroundColor}"
                    Padding="3,3,30,0"
                    Margin="5,0,0,0"
                    ToolTip="Press Ctrl-F and type app name to filter application list below. Press Esc to reset the filter">
                </TextBox>
                <TextBlock
                    Grid.Column="0"
                    VerticalAlignment="Center" HorizontalAlignment="Left"
                    FontFamily="Segoe MDL2 Assets"
                    Foreground="{DynamicResource ButtonBackgroundSelectedColor}"
                    FontSize="{DynamicResource IconFontSize}"
                    Margin="180,0,0,0">&#xE721;
                </TextBlock>
                <!--
                  TODO:
                    Make this ClearButton Positioning react to
                    SearchBar Width Value changing, so it'll look correct.
                    Consider using a Math Solver, will help in making
                    development of these things much easier
                -->
                <Button Grid.Column="0"
                    VerticalAlignment="Center" HorizontalAlignment="Left"
                    Name="SearchBarClearButton"
                    Style="{StaticResource SearchBarClearButtonStyle}"
                    Margin="210,0,0,0" Visibility="Collapsed">
                </Button>

                <Button Name="ThemeButton"
                    Style="{StaticResource HoverButtonStyle}"
                    Grid.Column="2" BorderBrush="Transparent"
                    Background="{DynamicResource MainBackgroundColor}"
                    Foreground="{DynamicResource MainForegroundColor}"
                    FontSize="{DynamicResource SettingsIconFontSize}"
                    Width="{DynamicResource IconButtonSize}" Height="{DynamicResource IconButtonSize}"
                    HorizontalAlignment="Right" VerticalAlignment="Top"
                    Margin="0,5,5,0"
                    FontFamily="Segoe MDL2 Assets"
                    Content="N/A"
                    ToolTip="Change the Winutil UI Theme"
                />
                <Popup Grid.Column="2" Name="ThemePopup"
                    IsOpen="False"
                    PlacementTarget="{Binding ElementName=ThemeButton}" Placement="Bottom"
                    HorizontalAlignment="Right" VerticalAlignment="Top">
                    <Border Background="{DynamicResource MainBackgroundColor}" BorderBrush="{DynamicResource MainForegroundColor}" BorderThickness="1" CornerRadius="0" Margin="0">
                        <StackPanel Background="{DynamicResource MainBackgroundColor}" HorizontalAlignment="Stretch" VerticalAlignment="Stretch">
                            <MenuItem FontSize="{DynamicResource ButtonFontSize}" Header="Auto" Name="AutoThemeMenuItem" Foreground="{DynamicResource MainForegroundColor}">
                                <MenuItem.ToolTip>
                                    <ToolTip Content="Follow the Windows Theme"/>
                                </MenuItem.ToolTip>
                            </MenuItem>
                            <MenuItem FontSize="{DynamicResource ButtonFontSize}" Header="Dark" Name="DarkThemeMenuItem" Foreground="{DynamicResource MainForegroundColor}">
                                <MenuItem.ToolTip>
                                    <ToolTip Content="Use Dark Theme"/>
                                </MenuItem.ToolTip>
                            </MenuItem>
                            <MenuItem FontSize="{DynamicResource ButtonFontSize}" Header="Light" Name="LightThemeMenuItem" Foreground="{DynamicResource MainForegroundColor}">
                                <MenuItem.ToolTip>
                                    <ToolTip Content="Use Light Theme"/>
                                </MenuItem.ToolTip>
                            </MenuItem>
                        </StackPanel>
                    </Border>
                </Popup>

                <Button Name="FontScalingButton"
                    Style="{StaticResource HoverButtonStyle}"
                    Grid.Column="3" BorderBrush="Transparent"
                    Background="{DynamicResource MainBackgroundColor}"
                    Foreground="{DynamicResource MainForegroundColor}"
                    FontSize="{DynamicResource SettingsIconFontSize}"
                    Width="{DynamicResource IconButtonSize}" Height="{DynamicResource IconButtonSize}"
                    HorizontalAlignment="Right" VerticalAlignment="Top"
                    Margin="0,5,5,0"
                    FontFamily="Segoe MDL2 Assets"
                    Content="&#xE8D3;"
                    ToolTip="Adjust Font Scaling for Accessibility"
                />
                <Popup Grid.Column="3" Name="FontScalingPopup"
                    IsOpen="False"
                    PlacementTarget="{Binding ElementName=FontScalingButton}" Placement="Bottom"
                    HorizontalAlignment="Right" VerticalAlignment="Top">
                    <Border Background="{DynamicResource MainBackgroundColor}" BorderBrush="{DynamicResource MainForegroundColor}" BorderThickness="1" CornerRadius="0" Margin="0">
                        <StackPanel Background="{DynamicResource MainBackgroundColor}" HorizontalAlignment="Stretch" VerticalAlignment="Stretch" MinWidth="200">
                            <TextBlock Text="Font Scaling"
                                       FontSize="{DynamicResource ButtonFontSize}"
                                       Foreground="{DynamicResource MainForegroundColor}"
                                       HorizontalAlignment="Center"
                                       Margin="10,5,10,5"
                                       FontWeight="Bold"/>
                            <Separator Margin="5,0,5,5"/>
                            <StackPanel Orientation="Horizontal" Margin="10,5,10,10">
                                <TextBlock Text="Small"
                                           FontSize="{DynamicResource ButtonFontSize}"
                                           Foreground="{DynamicResource MainForegroundColor}"
                                           VerticalAlignment="Center"
                                           Margin="0,0,10,0"/>
                                <Slider Name="FontScalingSlider"
                                        Minimum="0.75" Maximum="2.0"
                                        Value="1.0"
                                        TickFrequency="0.25"
                                        TickPlacement="BottomRight"
                                        IsSnapToTickEnabled="True"
                                        Width="120"
                                        VerticalAlignment="Center"/>
                                <TextBlock Text="Large"
                                           FontSize="{DynamicResource ButtonFontSize}"
                                           Foreground="{DynamicResource MainForegroundColor}"
                                           VerticalAlignment="Center"
                                           Margin="10,0,0,0"/>
                            </StackPanel>
                            <TextBlock Name="FontScalingValue"
                                       Text="100%"
                                       FontSize="{DynamicResource ButtonFontSize}"
                                       Foreground="{DynamicResource MainForegroundColor}"
                                       HorizontalAlignment="Center"
                                       Margin="10,0,10,5"/>
                            <StackPanel Orientation="Horizontal" HorizontalAlignment="Center" Margin="10,0,10,10">
                                <Button Name="FontScalingResetButton"
                                        Content="Reset"
                                        Style="{StaticResource HoverButtonStyle}"
                                        Width="60" Height="25"
                                        Margin="5,0,5,0"/>
                                <Button Name="FontScalingApplyButton"
                                        Content="Apply"
                                        Style="{StaticResource HoverButtonStyle}"
                                        Width="60" Height="25"
                                        Margin="5,0,5,0"/>
                            </StackPanel>
                        </StackPanel>
                    </Border>
                </Popup>

                <Button Name="SettingsButton"
                    Style="{StaticResource HoverButtonStyle}"
                    Grid.Column="4" BorderBrush="Transparent"
                    Background="{DynamicResource MainBackgroundColor}"
                    Foreground="{DynamicResource MainForegroundColor}"
                    FontSize="{DynamicResource SettingsIconFontSize}"
                    Width="{DynamicResource IconButtonSize}" Height="{DynamicResource IconButtonSize}"
                    HorizontalAlignment="Right" VerticalAlignment="Top"
                    Margin="5,5,5,0"
                    FontFamily="Segoe MDL2 Assets"
                    Content="&#xE713;"/>
                <Popup Grid.Column="3" Name="SettingsPopup"
                    IsOpen="False"
                    PlacementTarget="{Binding ElementName=SettingsButton}" Placement="Bottom"
                    HorizontalAlignment="Right" VerticalAlignment="Top">
                    <Border Background="{DynamicResource MainBackgroundColor}" BorderBrush="{DynamicResource MainForegroundColor}" BorderThickness="1" CornerRadius="0" Margin="0">
                        <StackPanel Background="{DynamicResource MainBackgroundColor}" HorizontalAlignment="Stretch" VerticalAlignment="Stretch">
                            <MenuItem FontSize="{DynamicResource ButtonFontSize}" Header="Import" Name="ImportMenuItem" Foreground="{DynamicResource MainForegroundColor}">
                                <MenuItem.ToolTip>
                                    <ToolTip Content="Import Configuration from exported file."/>
                                </MenuItem.ToolTip>
                            </MenuItem>
                            <MenuItem FontSize="{DynamicResource ButtonFontSize}" Header="Export" Name="ExportMenuItem" Foreground="{DynamicResource MainForegroundColor}">
                                <MenuItem.ToolTip>
                                    <ToolTip Content="Export Selected Elements and copy execution command to clipboard."/>
                                </MenuItem.ToolTip>
                            </MenuItem>
                            <Separator/>
                            <MenuItem FontSize="{DynamicResource ButtonFontSize}" Header="About" Name="AboutMenuItem" Foreground="{DynamicResource MainForegroundColor}"/>
                            <MenuItem FontSize="{DynamicResource ButtonFontSize}" Header="Sponsors" Name="SponsorMenuItem" Foreground="{DynamicResource MainForegroundColor}"/>
                        </StackPanel>
                    </Border>
                </Popup>

            <Button
                Grid.Column="5"
                Content="&#xD7;" BorderThickness="0"
                BorderBrush="Transparent"
                Background="{DynamicResource MainBackgroundColor}"
                Width="{DynamicResource IconButtonSize}" Height="{DynamicResource IconButtonSize}"
                HorizontalAlignment="Right" VerticalAlignment="Top"
                Margin="0,5,5,0"
                FontFamily="{DynamicResource FontFamily}"
                Foreground="{DynamicResource MainForegroundColor}" FontSize="{DynamicResource CloseIconFontSize}" Name="WPFCloseButton" />
            </Grid>

        </DockPanel>

        <TabControl Name="WPFTabNav" Background="Transparent" Width="Auto" Height="Auto" BorderBrush="Transparent" BorderThickness="0" Grid.Row="1" Grid.Column="0" Padding="-1">
            <TabItem Header="Install" Visibility="Collapsed" Name="WPFTab1">
                <Grid Background="Transparent" >

                    <Grid Grid.Row="0" Grid.Column="0" Margin="{DynamicResource TabContentMargin}">
                        <Grid.ColumnDefinitions>
                            <ColumnDefinition Width="225" />
                            <ColumnDefinition Width="*" />
                        </Grid.ColumnDefinitions>

                        <Grid Name="appscategory" Grid.Column="0" HorizontalAlignment="Stretch" VerticalAlignment="Stretch">
                        </Grid>

                        <Grid Name="appspanel" Grid.Column="1" HorizontalAlignment="Stretch" VerticalAlignment="Stretch">
                        </Grid>
                    </Grid>
                </Grid>
            </TabItem>
            <TabItem Header="Tweaks" Visibility="Collapsed" Name="WPFTab2">
                <Grid>
                    <!-- Main content area with a ScrollViewer -->
                    <Grid.RowDefinitions>
                        <RowDefinition Height="*" />
                        <RowDefinition Height="Auto" />
                    </Grid.RowDefinitions>

                    <ScrollViewer VerticalScrollBarVisibility="Auto" Grid.Row="0" Margin="{DynamicResource TabContentMargin}">
                        <Grid Background="Transparent">
                            <Grid.RowDefinitions>
                                <RowDefinition Height="45px"/>
                                <RowDefinition Height="*"/>
                                <RowDefinition Height="Auto"/>
                            </Grid.RowDefinitions>

                            <StackPanel Background="{DynamicResource MainBackgroundColor}" Orientation="Horizontal" HorizontalAlignment="Left" Grid.Row="0" Grid.Column="0" Grid.ColumnSpan="2" Margin="5">
                                <Label Content="Recommended Selections:" FontSize="{DynamicResource FontSize}" VerticalAlignment="Center" Margin="2"/>
                                <Button Name="WPFstandard" Content=" Standard " Margin="2"/>
                                <Button Name="WPFminimal" Content=" Minimal " Margin="2"/>
                                <Button Name="WPFClearTweaksSelection" Content=" Clear " Margin="2"/>
                                <Button Name="WPFGetInstalledTweaks" Content=" Get Installed " Margin="2"/>
                            </StackPanel>

                            <Grid Name="tweakspanel" Grid.Row="1">
                                <!-- Your tweakspanel content goes here -->
                            </Grid>

                            <Border Grid.ColumnSpan="2" Grid.Row="2" Grid.Column="0" Style="{StaticResource BorderStyle}">
                                <StackPanel Background="{DynamicResource MainBackgroundColor}" Orientation="Horizontal" HorizontalAlignment="Left">
                                    <TextBlock Padding="10">
                                        Note: Hover over items to get a better description. Please be careful as many of these tweaks will heavily modify your system.
                                        <LineBreak/>Recommended selections are for normal users and if you are unsure do NOT check anything else!
                                    </TextBlock>
                                </StackPanel>
                            </Border>
                        </Grid>
                    </ScrollViewer>
                    <Border Grid.Row="1" Background="{DynamicResource MainBackgroundColor}" BorderBrush="{DynamicResource BorderColor}" BorderThickness="1" CornerRadius="5" HorizontalAlignment="Stretch" Padding="10">
                        <StackPanel Orientation="Horizontal" HorizontalAlignment="Left" VerticalAlignment="Center" Grid.Column="0">
                            <Button Name="WPFTweaksbutton" Content="Run Tweaks" Margin="5"/>
                            <Button Name="WPFUndoall" Content="Undo Selected Tweaks" Margin="5"/>
                        </StackPanel>
                    </Border>
                </Grid>
            </TabItem>
            <TabItem Header="Config" Visibility="Collapsed" Name="WPFTab3">
                <ScrollViewer VerticalScrollBarVisibility="Auto" Margin="{DynamicResource TabContentMargin}">
                    <Grid Name="featurespanel" Grid.Row="1" Background="Transparent">
                    </Grid>
                </ScrollViewer>
            </TabItem>
            <TabItem Header="Updates" Visibility="Collapsed" Name="WPFTab4">
                <ScrollViewer VerticalScrollBarVisibility="Auto" Margin="{DynamicResource TabContentMargin}">
                    <Grid Background="Transparent">
                        <Grid.RowDefinitions>
                            <RowDefinition Height="Auto"/>  <!-- Row for the 3 columns -->
                            <RowDefinition Height="Auto"/>  <!-- Row for Windows Version -->
                        </Grid.RowDefinitions>

                        <!-- Three columns container -->
                        <Grid Grid.Row="0">
                            <Grid.ColumnDefinitions>
                                <ColumnDefinition Width="*"/>
                                <ColumnDefinition Width="*"/>
                                <ColumnDefinition Width="*"/>
                            </Grid.ColumnDefinitions>

                            <!-- Default Settings -->
                            <Border Grid.Column="0" Style="{StaticResource BorderStyle}">
                                <StackPanel>
                                    <Button Name="WPFFixesUpdate"
                                            FontSize="{DynamicResource ConfigTabButtonFontSize}"
                                            Content="Default Settings"
                                            Margin="10,5"
                                            Padding="10"/>
                                    <TextBlock Margin="10"
                                             TextWrapping="Wrap"
                                             Foreground="{DynamicResource MainForegroundColor}">
                                        <Run FontWeight="Bold">Default Windows Update Configuration</Run>
                                        <LineBreak/>
                                         - No modifications to Windows defaults
                                        <LineBreak/>
                                         - Removes any custom update settings
                                        <LineBreak/><LineBreak/>
                                        <Run FontStyle="Italic" FontSize="11">Note: This resets your Windows Update settings to default out of the box settings. It removes ANY policy or customization that has been done to Windows Update.</Run>
                                    </TextBlock>
                                </StackPanel>
                            </Border>

                            <!-- Security Settings -->
                            <Border Grid.Column="1" Style="{StaticResource BorderStyle}">
                                <StackPanel>
                                    <Button Name="WPFUpdatessecurity"
                                            FontSize="{DynamicResource ConfigTabButtonFontSize}"
                                            Content="Security Settings"
                                            Margin="10,5"
                                            Padding="10"/>
                                    <TextBlock Margin="10"
                                             TextWrapping="Wrap"
                                             Foreground="{DynamicResource MainForegroundColor}">
                                        <Run FontWeight="Bold">Balanced Security Configuration</Run>
                                        <LineBreak/>
                                         - Feature updates delayed by 2 years
                                        <LineBreak/>
                                         - Security updates installed after 4 days
                                        <LineBreak/><LineBreak/>
                                        <Run FontWeight="SemiBold">Feature Updates:</Run> New features and potential bugs
                                        <LineBreak/>
                                        <Run FontWeight="SemiBold">Security Updates:</Run> Critical security patches
                                    <LineBreak/><LineBreak/>
                                    <Run FontStyle="Italic" FontSize="11">Note: This only applies to Pro systems that can use group policy.</Run>
                                    </TextBlock>
                                </StackPanel>
                            </Border>

                            <!-- Disable Updates -->
                            <Border Grid.Column="2" Style="{StaticResource BorderStyle}">
                                <StackPanel>
                                    <Button Name="WPFUpdatesdisable"
                                            FontSize="{DynamicResource ConfigTabButtonFontSize}"
                                            Content="Disable All Updates"
                                            Foreground="Red"
                                            Margin="10,5"
                                            Padding="10"/>
                                    <TextBlock Margin="10"
                                             TextWrapping="Wrap"
                                             Foreground="{DynamicResource MainForegroundColor}">
                                        <Run FontWeight="Bold" Foreground="Red">!! Not Recommended !!</Run>
                                        <LineBreak/>
                                         - Disables ALL Windows Updates
                                        <LineBreak/>
                                         - Increases security risks
                                        <LineBreak/>
                                         - Only use for isolated systems
                                        <LineBreak/><LineBreak/>
                                        <Run FontStyle="Italic" FontSize="11">Warning: Your system will be vulnerable without security updates.</Run>
                                    </TextBlock>
                                </StackPanel>
                            </Border>
                        </Grid>

                        <!-- Future Implementation: Add Windows Version to updates panel -->
                        <Grid Name="updatespanel" Grid.Row="1" Background="Transparent">
                        </Grid>
                    </Grid>
                </ScrollViewer>
            </TabItem>
            <TabItem Header="MicroWin" Visibility="Collapsed" Name="WPFTab5">
                <ScrollViewer VerticalScrollBarVisibility="Auto" Margin="{DynamicResource TabContentMargin}">
                <Grid Width="Auto" Height="Auto">
                    <Grid.ColumnDefinitions>
                        <ColumnDefinition Width="*"/>
                        <ColumnDefinition Width="3*"/>
                    </Grid.ColumnDefinitions>
                    <Grid.RowDefinitions>
                        <RowDefinition Height="*" />
                    </Grid.RowDefinitions>
                    <Border Grid.Row="0" Grid.Column="0"
                        Style="{StaticResource BorderStyle}"
                        VerticalAlignment="Stretch"
                        HorizontalAlignment="Stretch">
                    <StackPanel Name="MicrowinMain" Background="{DynamicResource MainBackgroundColor}" SnapsToDevicePixels="True" Grid.Column="0" Grid.Row="0">
                        <StackPanel Name="MicrowinISOPanel" Background="Transparent" SnapsToDevicePixels="True" Margin="1">
                            <CheckBox x:Name="WPFMicrowinDownloadFromGitHub" Content="Download oscdimg.exe from CTT Github repo" IsChecked="True" Margin="{DynamicResource MicrowinCheckBoxMargin}" />
                            <TextBlock Margin="5" Padding="1" TextWrapping="Wrap" Foreground="{DynamicResource ComboBoxForegroundColor}">
                                Choose a Windows ISO file that you've downloaded <LineBreak/>
                                Check the status in the console
                            </TextBlock>
                            <Rectangle Fill="{DynamicResource MainForegroundColor}" Height="2" HorizontalAlignment="Stretch" Margin="0,10,0,10"/>
                            <TextBlock Margin="5" Padding="1" TextWrapping="Wrap" Foreground="{DynamicResource ComboBoxForegroundColor}" ToolTip="Scratch directories act as a custom destination for image files"><Bold>Scratch directory settings (optional)</Bold></TextBlock>
                            <CheckBox x:Name="WPFMicrowinISOScratchDir" Content="Use ISO directory for ScratchDir " IsChecked="False" Margin="{DynamicResource MicrowinCheckBoxMargin}"
                                ToolTip="Check this to use the path of the ISO file you specify as a scratch directory" />
                            <Grid>
                            <Grid.ColumnDefinitions>
                                <ColumnDefinition Width="*" /> <!-- Takes the remaining space -->
                                <ColumnDefinition Width="30" /> <!-- Fixed width for Button -->
                            </Grid.ColumnDefinitions>
                                <TextBox Name="MicrowinScratchDirBox" Background="Transparent" BorderBrush="{DynamicResource MainForegroundColor}"
                                        Text="Scratch"
                                        Margin="2"
                                        IsReadOnly="False"
                                        ToolTip="Specify an alternate path for the scratch directory"
                                        Grid.Column="0"
                                        VerticalAlignment="Center"
                                        Foreground="{DynamicResource LabelboxForegroundColor}">
                                </TextBox>
                                <Button Name="MicrowinScratchDirBT"
                                    Width="Auto"
                                    Height="Auto"
                                    Grid.Column="1"
                                    Margin="2"
                                    Padding="1"  VerticalAlignment="Center">
                                    <Button.Content>
                                    ...
                                    </Button.Content>
                                </Button>
                            </Grid>
                            <Rectangle Fill="{DynamicResource MainForegroundColor}" Height="2" HorizontalAlignment="Stretch" Margin="0,10,0,10"/>
                            <TextBox Name="MicrowinFinalIsoLocation" Background="Transparent" BorderBrush="{DynamicResource MainForegroundColor}"
                                Text="ISO location will be printed here"
                                Margin="2"
                                IsReadOnly="True"
                                TextWrapping="Wrap"
                                Foreground="{DynamicResource LabelboxForegroundColor}"
                            />
                            <RadioButton x:Name="ISOmanual" Content="Select your own ISO" GroupName="Options" Margin="0,10,0,0" IsChecked="True"/>
                            <RadioButton x:Name="ISOdownloader" Content="Get newest ISO automatically" GroupName="Options" Margin="0,5,0,5"/>
                            <ComboBox x:Name="ISORelease" Visibility="Collapsed"/>
                            <ComboBox x:Name="ISOLanguage" Visibility="Collapsed"/>
                            <Button Name="WPFGetIso" Margin="2" Padding="15">
                                <Button.Content>
                                    <TextBlock Background="Transparent" Foreground="{DynamicResource ButtonForegroundColor}">
                                        Get Windows <Underline>I</Underline>SO
                                    </TextBlock>
                                </Button.Content>
                            </Button>
                        </StackPanel>

                        <!-- Visibility="Hidden" -->
                        <StackPanel Name="MicrowinOptionsPanel" HorizontalAlignment="Left" SnapsToDevicePixels="True" Margin="1" Visibility="Hidden">
                            <Grid Margin="0,0,0,10">
                                <Grid.ColumnDefinitions>
                                    <ColumnDefinition Width="Auto"/>
                                    <ColumnDefinition Width="*"/>
                                </Grid.ColumnDefinitions>

                                <Button Name="WPFMicrowinPanelBack"
                                        Grid.Column="0"
                                        Width="30" Height="30"
                                        HorizontalAlignment="Left"
                                        FontFamily="Segoe MDL2 Assets"
                                        FontSize="12"
                                        Content="&#xE76B;"
                                        ToolTip="Back to main view"
                                        Background="{DynamicResource ButtonBackgroundColor}"
                                        Foreground="{DynamicResource ButtonForegroundColor}"
                                        BorderBrush="{DynamicResource ButtonBackgroundColor}"
                                        BorderThickness="1"
                                        Padding="0">
                                    <Button.ContentTemplate>
                                        <DataTemplate>
                                            <TextBlock Text="{Binding}"
                                                      HorizontalAlignment="Center"
                                                      VerticalAlignment="Center"/>
                                        </DataTemplate>
                                    </Button.ContentTemplate>
                                </Button>

                                <TextBlock Name="MicrowinPanel2Title"
                                         Grid.Column="1"
                                         Text="Configure Windows ISO"
                                         Margin="10,0,0,0"
                                         Foreground="{DynamicResource MainForegroundColor}"
                                         FontSize="16"
                                         VerticalAlignment="Center"/>
                            </Grid>

                            <TextBlock Margin="6" Padding="1" TextWrapping="Wrap">Choose Windows SKU</TextBlock>
                            <ComboBox x:Name = "MicrowinWindowsFlavors" Margin="1" />
                            <Rectangle Fill="{DynamicResource MainForegroundColor}" Height="2" HorizontalAlignment="Stretch" Margin="0,10,0,10"/>
                            <CheckBox Name="MicrowinInjectDrivers" Content="Inject drivers (I KNOW WHAT I'M DOING)" Margin="{DynamicResource MicrowinCheckBoxMargin}" IsChecked="False" ToolTip="Path to unpacked drivers all sys and inf files for devices that need drivers"/>
                            <TextBox Name="MicrowinDriverLocation" Background="Transparent" BorderThickness="1" BorderBrush="{DynamicResource MainForegroundColor}"
                                Margin="6"
                                Text=""
                                IsReadOnly="False"
                                TextWrapping="Wrap"
                                Foreground="{DynamicResource LabelboxForegroundColor}"
                                ToolTip="Path to unpacked drivers all sys and inf files for devices that need drivers"
                            />
                            <CheckBox Name="MicrowinImportDrivers" Content="Import drivers from current system" Margin="{DynamicResource MicrowinCheckBoxMargin}" IsChecked="False" ToolTip="Export all third-party drivers from your system and inject them to the MicroWin image"/>
                            <CheckBox Name="MicrowinCopyVirtIO" Content="Include VirtIO drivers" Margin="{DynamicResource MicrowinCheckBoxMargin}" IsChecked="False" ToolTip="Copy VirtIO Guest Tools drivers to your ISO file. Check this only if you want to use it on QEMU/Proxmox VE"/>
                            <Rectangle Fill="{DynamicResource MainForegroundColor}" Height="2" HorizontalAlignment="Stretch" Margin="0,10,0,10"/>
                            <CheckBox Name="WPFMicrowinCopyToUsb" Content="Copy to Ventoy" Margin="{DynamicResource MicrowinCheckBoxMargin}" IsChecked="False" ToolTip="Copy to USB disk with a label Ventoy"/>
                            <Rectangle Fill="{DynamicResource MainForegroundColor}" Height="2" HorizontalAlignment="Stretch" Margin="0,10,0,10"/>
                            <TextBlock Margin="6" Padding="1" TextWrapping="Wrap"><Bold>Custom user settings (leave empty for default user)</Bold></TextBlock>
                            <TextBlock Margin="6" Padding="1" TextWrapping="Wrap">User name (20 characters max.):</TextBlock>
                            <TextBox Name="MicrowinUserName" Background="Transparent" BorderThickness="1" BorderBrush="{DynamicResource MainForegroundColor}"
                                Margin="6"
                                Text=""
                                IsReadOnly="False"
                                TextWrapping="Wrap"
                                Foreground="{DynamicResource LabelboxForegroundColor}"
                                MaxLength="20"
                            />
                            <TextBlock Margin="6" Padding="1" TextWrapping="Wrap">Password:</TextBlock>
                            <PasswordBox Name="MicrowinUserPassword" Background="Transparent" BorderThickness="1" BorderBrush="{DynamicResource MainForegroundColor}"
                                Margin="6"
                                PasswordChar="*"
                                Foreground="{DynamicResource LabelboxForegroundColor}"
                            />
                            <Rectangle Fill="{DynamicResource MainForegroundColor}" Height="2" HorizontalAlignment="Stretch" Margin="0,10,0,10"/>
                            <TextBlock Margin="6" Padding="1" TextWrapping="Wrap"><Bold>Tweaks (leave empty for default settings)</Bold></TextBlock>
                            <CheckBox Name="MicroWinWPBT" Content="Disable Windows Platform Binary Table (WPBT) (ADVANCED TWEAK)" Margin="{DynamicResource MicrowinCheckBoxMargin}" IsChecked="False" ToolTip="If enabled then allows your computer vendor to execute a program each time it boots. It enables computer vendors to force install anti-theft software, software drivers, or a software program conveniently. This could also be a security risk."/>
                            <CheckBox Name="MicroWinUnsupported" Content="Allow this PC upgarde to Windows 11" Margin="{DynamicResource MicrowinCheckBoxMargin}" IsChecked="False" ToolTip="If enabled then it will allow you to upgrade your PC to Windows 11 if your PC does not support Windows 11 yet. This is good for if you do not have a USB and want to upgarde to Windows 11 on unsupported OS. This is good for if you do not have a USB and want to upgarde to Windows 11 on unsupported OS. This is good for if you do not have a USB and want to upgarde to Windows 11 on unsupported Hardware."/>
                            <CheckBox Name="MicroWinESD" Content="Convert this image to ESD (This will take longer)" Margin="{DynamicResource MicrowinCheckBoxMargin}" IsChecked="False" ToolTip="If enabled then MicroWin will convert this image to ESD format. This is good for if you have a small USB and want to convert your ISO to ESD format."/>
<<<<<<< HEAD
                            <TextBlock Margin="6" Padding="1" TextWrapping="Wrap">WinUtil configuration file (JSON)</TextBlock>
                            <TextBox Name="MicrowinAutoConfigBox" Background="Transparent" BorderBrush="{MainForegroundColor}"
                                    Text=""
                                    Margin="2"
                                    IsReadOnly="False"
                                    ToolTip="Path of your configuration file"
                                    Grid.Column="0"
                                    VerticalAlignment="Center"
                                    Foreground="{LabelboxForegroundColor}">
                            </TextBox>
                            <Button Name="MicrowinAutoConfigBtn" Margin="2" Padding="1">
                                <Button.Content>
                                    ...
                                </Button.Content>
                            </Button>
=======
>>>>>>> 0d1ea4e1
                            <Rectangle Fill="{DynamicResource MainForegroundColor}" Height="2" HorizontalAlignment="Stretch" Margin="0,10,0,10"/>
                            <Button Name="WPFMicrowin" Content="Start the process" Margin="2" Padding="15"/>
                        </StackPanel>
                        <StackPanel HorizontalAlignment="Left" SnapsToDevicePixels="True" Margin="1" Visibility="Collapsed">
                            <TextBlock Name="MicrowinIsoDrive" VerticalAlignment="Center"  Margin="1" Padding="1" TextWrapping="WrapWithOverflow" Foreground="{DynamicResource ComboBoxForegroundColor}"/>
                            <TextBlock Name="MicrowinIsoLocation" VerticalAlignment="Center"  Margin="1" Padding="1" TextWrapping="WrapWithOverflow" Foreground="{DynamicResource ComboBoxForegroundColor}"/>
                            <TextBlock Name="MicrowinMountDir" VerticalAlignment="Center"  Margin="1" Padding="1" TextWrapping="WrapWithOverflow" Foreground="{DynamicResource ComboBoxForegroundColor}"/>
                            <TextBlock Name="MicrowinScratchDir" VerticalAlignment="Center"  Margin="1" Padding="1" TextWrapping="WrapWithOverflow" Foreground="{DynamicResource ComboBoxForegroundColor}"/>
                        </StackPanel>
                    </StackPanel>
                    </Border>
                    <Border
                        Style="{StaticResource BorderStyle}"
                        VerticalAlignment="Stretch"
                        HorizontalAlignment="Stretch"
                        Grid.Row="0" Grid.Column="1">
                        <StackPanel HorizontalAlignment="Left" Background="{DynamicResource MainBackgroundColor}" SnapsToDevicePixels="True" Visibility="Visible">

                            <StackPanel x:Name="MicrowinBusyIndicator" Orientation="Horizontal" Margin="15,15,15,0">
                                <TextBlock x:Name="BusyIcon" FontFamily="Segoe MDL2 Assets" Text="&#xE701;"
                                         Margin="0,0,8,2"
                                         FontSize="16"
                                         VerticalAlignment="Center"
                                         Foreground="{DynamicResource MicrowinBusyColor}"/>
                                <TextBlock x:Name="BusyText" Text="Microwin"
                                         VerticalAlignment="Center"
                                         TextTrimming="CharacterEllipsis"
                                         Foreground="{DynamicResource MicrowinBusyColor}"/>
                            </StackPanel>

                            <TextBlock x:Name = "asciiTextBlock"
                                xml:space ="preserve"
                                HorizontalAlignment = "Center"
                                Margin = "0"
                                VerticalAlignment = "Top"
                                Height = "Auto"
                                Width = "Auto"
                                FontSize = "{DynamicResource MicroWinLogoSize}"
                                FontFamily = "Courier New"
                            >
  /\/\  (_)  ___  _ __   ___  / / /\ \ \(_) _ __
 /    \ | | / __|| '__| / _ \ \ \/  \/ /| || '_ \
/ /\/\ \| || (__ | |   | (_) | \  /\  / | || | | |
\/    \/|_| \___||_|    \___/   \/  \/  |_||_| |_|
                            </TextBlock>

                            <TextBlock Margin="15,15,15,0"
                                Padding="8,8,8,0"
                                VerticalAlignment="Center"
                                TextWrapping="WrapWithOverflow"
                                Height = "Auto"
                                Width = "Auto"
                                Foreground="{DynamicResource ComboBoxForegroundColor}">
                                <Bold>MicroWin features:</Bold><LineBreak/>
                                - Remove Telemetry and Tracking <LineBreak/>
                                - Fast Install using either the "User" local account or the account of your choosing <LineBreak/>
                                - No internet requirement for install <LineBreak/>
                                - Apps debloat <LineBreak/>
                                <LineBreak/>
                                <LineBreak/>

                                <Bold>INSTRUCTIONS</Bold> <LineBreak/>
                                - Download a Windows 11 ISO through the following options: <LineBreak/>
                                    <TextBlock Margin="15,0,0,0" Text="- Select your own ISO: Manually download the latest Windows 11 image from " Foreground="{DynamicResource ComboBoxForegroundColor}"/>
                                    <TextBlock Name="Win11DownloadLink" Style="{StaticResource HoverTextBlockStyle}" ToolTip="https://www.microsoft.com/software-download/windows11">Microsoft</TextBlock>. <LineBreak/>
                                    <TextBlock Margin="15,0,0,0" Text="- Get newest ISO automatically: Choose Windows 11 Edition and preferred language." Foreground="{DynamicResource ComboBoxForegroundColor}"/> <LineBreak/>
                                May take several minutes to process the ISO depending on your machine and connection <LineBreak/>
                                - Put it somewhere on the C:\ drive so it is easily accessible <LineBreak/>
                                - Launch WinUtil and MicroWin  <LineBreak/>
                                - Click on the "Get Windows ISO" button and wait for WinUtil to process the image <LineBreak/>
                                It will be processed and unpacked which may take some time <LineBreak/>
                                - Once complete, choose which Windows flavor you want to base your image on <LineBreak/>
                                - Click the "Start Process" button <LineBreak/>
                                The process of creating the Windows image may take some time, please check the console and wait for it to say "Done" <LineBreak/>
                                - Once complete, the target ISO file will be in the directory you have specified <LineBreak/>
                                - Copy this image to your Ventoy USB Stick, boot to this image, gg
                                <LineBreak/>
                                If you are injecting drivers ensure you put all your inf, sys, and dll files for each driver into a separate directory <LineBreak/><LineBreak/>
                                <Bold>Installing VirtIO drivers</Bold><LineBreak/>
                                If you plan on using your ISO on QEMU/Proxmox VE, you can bundle VirtIO drivers with your ISO to automatically install drivers. Simply tick the "Include VirtIO drivers" checkbox before starting the process. Then, follow these instructions:<LineBreak/><LineBreak/>
                                    <TextBlock TextWrapping="WrapWithOverflow" Margin="15,0,0,0" Text="1. Proceed with Setup until you reach the disk selection screen, in which you won't see any drives" Foreground="{DynamicResource ComboBoxForegroundColor}"/><LineBreak/>
                                    <TextBlock TextWrapping="WrapWithOverflow" Margin="15,0,0,0" Text="2. Click &quot;Load Driver&quot; and click Browse" Foreground="{DynamicResource ComboBoxForegroundColor}"/><LineBreak/>
                                    <TextBlock TextWrapping="WrapWithOverflow" Margin="15,0,0,0" Text="3. In the folder selection dialog, point to this path: &quot;D:\VirtIO\vioscsi\w11\amd64&quot; (replace amd64 with ARM64 if you are using Windows on ARM, and &quot;D:&quot; with the drive letter of the ISO)" Foreground="{DynamicResource ComboBoxForegroundColor}"/><LineBreak/>
                                    <TextBlock TextWrapping="WrapWithOverflow" Margin="15,0,0,0" Text="4. Select all drivers that will appear in the list box and click OK" Foreground="{DynamicResource ComboBoxForegroundColor}"/><LineBreak/>
                            </TextBlock>
                            <TextBlock Margin="15,0,15,15"
                                Padding = "1"
                                TextWrapping="WrapWithOverflow"
                                Height = "Auto"
                                Width = "Auto"
                                VerticalAlignment = "Top"
                                Foreground = "{DynamicResource ComboBoxForegroundColor}"
                                xml:space = "preserve"
                            >
<Bold>Driver structure example:</Bold>
     C:\drivers\
          |-- Driver1\
          |   |-- Driver1.inf
          |   |-- Driver1.sys
          |-- Driver2\
          |   |-- Driver2.inf
          |   |-- Driver2.sys
          |-- OtherFiles...
                            </TextBlock>
                            </StackPanel>
                        </Border>
                    </Grid>
                </ScrollViewer>
            </TabItem>
        </TabControl>
    </Grid>
</Window><|MERGE_RESOLUTION|>--- conflicted
+++ resolved
@@ -1463,7 +1463,6 @@
                             <CheckBox Name="MicroWinWPBT" Content="Disable Windows Platform Binary Table (WPBT) (ADVANCED TWEAK)" Margin="{DynamicResource MicrowinCheckBoxMargin}" IsChecked="False" ToolTip="If enabled then allows your computer vendor to execute a program each time it boots. It enables computer vendors to force install anti-theft software, software drivers, or a software program conveniently. This could also be a security risk."/>
                             <CheckBox Name="MicroWinUnsupported" Content="Allow this PC upgarde to Windows 11" Margin="{DynamicResource MicrowinCheckBoxMargin}" IsChecked="False" ToolTip="If enabled then it will allow you to upgrade your PC to Windows 11 if your PC does not support Windows 11 yet. This is good for if you do not have a USB and want to upgarde to Windows 11 on unsupported OS. This is good for if you do not have a USB and want to upgarde to Windows 11 on unsupported OS. This is good for if you do not have a USB and want to upgarde to Windows 11 on unsupported Hardware."/>
                             <CheckBox Name="MicroWinESD" Content="Convert this image to ESD (This will take longer)" Margin="{DynamicResource MicrowinCheckBoxMargin}" IsChecked="False" ToolTip="If enabled then MicroWin will convert this image to ESD format. This is good for if you have a small USB and want to convert your ISO to ESD format."/>
-<<<<<<< HEAD
                             <TextBlock Margin="6" Padding="1" TextWrapping="Wrap">WinUtil configuration file (JSON)</TextBlock>
                             <TextBox Name="MicrowinAutoConfigBox" Background="Transparent" BorderBrush="{MainForegroundColor}"
                                     Text=""
@@ -1479,8 +1478,6 @@
                                     ...
                                 </Button.Content>
                             </Button>
-=======
->>>>>>> 0d1ea4e1
                             <Rectangle Fill="{DynamicResource MainForegroundColor}" Height="2" HorizontalAlignment="Stretch" Margin="0,10,0,10"/>
                             <Button Name="WPFMicrowin" Content="Start the process" Margin="2" Padding="15"/>
                         </StackPanel>
